--- conflicted
+++ resolved
@@ -61,7 +61,6 @@
     raise HTTPException(status_code=404, detail=f"Table '{table}' not found.")
 
 
-<<<<<<< HEAD
 def FunctionParams(function: str = Path(..., description="Function name")) -> Function:
     """Function"""
     func = FunctionRegistry.get(function)
@@ -70,8 +69,5 @@
     return func
 
 
-def _get_db_pool(request: Request) -> Pool:
-=======
 def _get_db_pool(request: Request) -> asyncpg.BuildPgPool:
->>>>>>> 36b00cfc
     return request.app.state.pool