--- conflicted
+++ resolved
@@ -44,8 +44,6 @@
     epsg = tile_params.tms.crs.to_epsg()
     segSize = (bbox.xmax - bbox.xmin) / 4
 
-<<<<<<< HEAD
-    limitval = str(int(MAX_FEATURES_PER_TILE))
     cols = table_idx["columns"]
     if geometry_column in cols:
         del cols[geometry_column]
@@ -55,10 +53,10 @@
             if c not in include_cols:
                 del cols[c]
     colstring = ", ".join(list(cols))
+
+    limitval = str(int(MAX_FEATURES_PER_TILE))
     limit = f"LIMIT {limitval}" if MAX_FEATURES_PER_TILE > -1 else ""
-=======
-    limit = "LIMIT $9" if MAX_FEATURES_PER_TILE > -1 else ""
->>>>>>> b9e59cdd
+
     sql_query = f"""
         WITH
         bounds AS (
