version: '3'

services:
  app:
    container_name: timvt
    build:
      context: .
      dockerfile: Dockerfiles/app/Dockerfile
    environment:
      - APP_HOST=0.0.0.0
      - APP_PORT=8081
      - RELOAD=true
      - PYTHONWARNINGS=ignore
      - ENVIRONMENT=local
      - POSTGRES_USER=username
      - POSTGRES_PASS=password
      - POSTGRES_DBNAME=postgis
      - POSTGRES_HOST=database
      - POSTGRES_PORT=5432
      - DEBUG=TRUE
    ports:
      - "8081:8081"
    links:
      - database:database
    depends_on:
      - database

  database:
    build:
<<<<<<< HEAD
      context: db/
=======
      context: ./Dockerfiles/db
>>>>>>> 53cca92c
      dockerfile: Dockerfile
    container_name: postgres
    ports:
      - "5432:5432"
    environment:
      - POSTGRES_USER=username
      - POSTGRES_PASSWORD=password
      - POSTGRES_DB=postgis
      - POSTGRES_HOST=database
      - PGUSER=username
      - PGPASSWORD=password
      - PGDATABASE=postgis
      - PGHOST=database
    healthcheck:
      test: ["CMD-SHELL", "pg_isready -U username"]
      interval: 10s
      timeout: 5s
      retries: 5<|MERGE_RESOLUTION|>--- conflicted
+++ resolved
@@ -27,11 +27,7 @@
 
   database:
     build:
-<<<<<<< HEAD
-      context: db/
-=======
       context: ./Dockerfiles/db
->>>>>>> 53cca92c
       dockerfile: Dockerfile
     container_name: postgres
     ports:
